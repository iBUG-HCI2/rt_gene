--- conflicted
+++ resolved
@@ -3,14 +3,9 @@
 import os
 import cv2
 import numpy as np
-<<<<<<< HEAD
-=======
 import tensorflow as tf
 from .gaze_tools import get_endpoint
->>>>>>> 5abf65d0
 from tqdm import tqdm
-
-from rt_gene.gaze_tools import get_endpoint
 
 
 class GazeEstimatorBase(object):
